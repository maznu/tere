--- conflicted
+++ resolved
@@ -96,18 +96,11 @@
 
 - `--help` or `-h`: Print a short help and all CLI options. Note that the output goes to stderr, to not interfere with `cd` ing in the shell functions defined above
 - `--version` or `-V`: Print the version of `tere`
-<<<<<<< HEAD
-- `--filter-search` / `--no-filter-search`: If this option is set, hide items in the output listing that don't match the current search query.
-- `--folders-only` / `--no-folders-only`: With `--folders-only`, don't show files but only folders (and symlinks pointing to folders) in the listing.
-- `--smart-case` / `--ignore-case` / `--case-sensitive`: Set the case sensitivity mode. The default mode is smart case.
-- `--autocd-timeout`: If only one folder matches the current search query, automatically enter it after this many milliseconds. Can also be set to `off`, which disables this behaviour.
-- `--history-file`: To make browsing more convenient, `tere` saves a history of folders you have visited to this file in JSON format. It should be an absolute path. Defaults to `$CACHE_DIR/tere/history.json`, where `$CACHE_DIR` is `$XDG_CACHE_HOME` or `~/.cache`. Set to the empty string `''` to disable saving the history. Note that the history file may reveal parts of your filesystem hierarchy if it is possible to read by other users.
-=======
 - `--filter-search` or `-f` / `--no-filter-search` or `-F`: If this option is set, hide items in the output listing that don't match the current search query.
 - `--folders-only` or `-d` / `--no-folders-only` or `-D`: With `--folders-only`, don't show files but only folders (and symlinks pointing to folders) in the listing.
 - `--smart-case` or `-S` / `--ignore-case` or `-i` / `--case-sensitive` or `-s`: Set the case sensitivity mode. The default mode is smart case.
 - `--autocd-timeout` - If only one folder matches the current search query, automatically enter it after this many milliseconds. Can also be set to `off`, which disables this behaviour.
->>>>>>> 4a71d759
+- `--history-file`: To make browsing more convenient, `tere` saves a history of folders you have visited to this file in JSON format. It should be an absolute path. Defaults to `$CACHE_DIR/tere/history.json`, where `$CACHE_DIR` is `$XDG_CACHE_HOME` or `~/.cache`. Set to the empty string `''` to disable saving the history. Note that the history file may reveal parts of your filesystem hierarchy if it is possible to read by other users.
 
 Some options have two or more versions that override each other (for example
 `--folders-only` and `--no-folders-only`). For such options, whichever is
