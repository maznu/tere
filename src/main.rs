--- conflicted
+++ resolved
@@ -687,15 +687,6 @@
         )?;
 
     // Check if there was an error
-<<<<<<< HEAD
-    if let Err(err) = res {
-        match err {
-            // Print pretty error message if the error was in arg parsing
-            TereError::ClapError(e) => e.exit(),
-
-            // exit in case of any other error
-            e => return Err(e),
-=======
     let final_path = match res {
         Err(err) => {
             match err {
@@ -703,9 +694,8 @@
                 TereError::ClapError(e) => e.exit(),
 
                 // exit in case of any other error
-                TereError::IoError(e) => return Err(e),
+                e => return Err(e),
             }
->>>>>>> 4564f7ce
         }
         Ok(path) => path
     };
