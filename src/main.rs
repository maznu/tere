--- conflicted
+++ resolved
@@ -404,13 +404,9 @@
         } // TODO: else jump to first/last match
     }
 
-<<<<<<< HEAD
     pub fn main_event_loop(&mut self) -> Result<(), TereError> {
-=======
-    pub fn main_event_loop(&mut self, root_win: &pancurses::Window) -> Result<(), TereError> {
         let ALT = KeyModifiers::ALT;
         let CONTROL = KeyModifiers::CONTROL;
->>>>>>> 8057e47c
         // root_win is the window created by initscr()
         loop {
             match read_event()? {
